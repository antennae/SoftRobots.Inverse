--- conflicted
+++ resolved
@@ -156,13 +156,8 @@
     if(d_componentState.getValue() == ComponentState::Invalid)
         return;
 
-<<<<<<< HEAD
     d_constraintIndex.setValue(cIndex);
     const auto& constraintIndex = sofa::helper::getReadAccessor(d_constraintIndex);
-=======
-    this->d_constraintIndex.setValue(cIndex);
-    const auto& constraintIndex = sofa::helper::getReadAccessor(this->d_constraintIndex);
->>>>>>> 73f78ce9
 
     MatrixDeriv& matrix = *cMatrix.beginEdit();
 
@@ -222,11 +217,7 @@
     SOFA_UNUSED(Jdx);
     SOFA_UNUSED(cParams);
     
-<<<<<<< HEAD
     resV->set(d_constraintIndex.getValue(), 0.0);
-=======
-    resV->set(this->d_constraintIndex.getValue(), 0.0);
->>>>>>> 73f78ce9
 }
 
 
