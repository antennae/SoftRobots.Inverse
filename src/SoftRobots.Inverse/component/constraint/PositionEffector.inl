/******************************************************************************
*                 SOFA, Simulation Open-Framework Architecture                *
*                    (c) 2006 INRIA, USTL, UJF, CNRS, MGH                     *
*                                                                             *
* This program is free software; you can redistribute it and/or modify it     *
* under the terms of the GNU Lesser General Public License as published by    *
* the Free Software Foundation; either version 2.1 of the License, or (at     *
* your option) any later version.                                             *
*                                                                             *
* This program is distributed in the hope that it will be useful, but WITHOUT *
* ANY WARRANTY; without even the implied warranty of MERCHANTABILITY or       *
* FITNESS FOR A PARTICULAR PURPOSE. See the GNU Lesser General Public License *
* for more details.                                                           *
*                                                                             *
* You should have received a copy of the GNU Lesser General Public License    *
* along with this program. If not, see <http://www.gnu.org/licenses/>.        *
*******************************************************************************
*                       Plugin SoftRobots.Inverse                             *
*                                                                             *
* This plugin is distributed under the GNU AGPL v3 (Affero General            *
* Public License) license.                                                    *
*                                                                             *
* Authors: Christian Duriez, Eulalie Coevoet, Yinoussa Adagolodjo             *
*                                                                             *
* (c) 2023 INRIA                                                              *
*                                                                             *
* Contact information: https://project.inria.fr/softrobot/contact/            *
******************************************************************************/
#pragma once

#include <sofa/core/visual/VisualParams.h>
#include <sofa/helper/logging/Messaging.h>

#include <SoftRobots.Inverse/component/constraint/PositionEffector.h>

namespace softrobotsinverse::constraint
{

using sofa::helper::ReadAccessor ;
using sofa::helper::WriteAccessor ;
using sofa::core::objectmodel::ComponentState;

template<class DataTypes>
PositionEffector<DataTypes>::PositionEffector(MechanicalState* object)
    : Effector<DataTypes>(object)
    , softrobots::constraint::PositionModel<DataTypes>(object)
    , d_effectorGoal(initData(&d_effectorGoal,"effectorGoal",
                    "Desired positions. \n"
                    "If the size does not match with the size of indices, \n"
                    "one will resize considerering the smallest one."))
{
}

template<class DataTypes>
PositionEffector<DataTypes>::~PositionEffector()
{
}

template<class DataTypes>
void PositionEffector<DataTypes>::init()
{
    softrobots::constraint::PositionModel<DataTypes>::init();

    if(!d_effectorGoal.isSet())
    {
        msg_warning(this) <<"TargetPosition not defined. Default value assigned  ("<<Coord()<<").";
        setTargetDefaultValue();
    }

    if(d_indices.getValue().size() != d_effectorGoal.getValue().size())
        resizeData();
}

template<class DataTypes>
void PositionEffector<DataTypes>::setTargetDefaultValue()
{
    WriteAccessor<sofa::Data<VecCoord> > defaultTarget = d_effectorGoal;
    defaultTarget.resize(1);
    defaultTarget[0] = Coord();
}

template<class DataTypes>
void PositionEffector<DataTypes>::resizeData()
{
    if(d_indices.getValue().size() < d_effectorGoal.getValue().size())
    {
        msg_warning(this)<<"Indices size is lower than target size, some targets will not be considered.";
    }
    else
    {
        msg_warning(this) <<"Indices size is larger than target size. Launch resize process.";
        WriteAccessor<sofa::Data<sofa::type::vector<unsigned int> > > indices = d_indices;
        indices.resize(d_effectorGoal.getValue().size());
    }
}

template<class DataTypes>
void PositionEffector<DataTypes>::getConstraintViolation(const sofa::core::ConstraintParams* cParams,
                                                         sofa::linearalgebra::BaseVector *resV,
                                                         const sofa::linearalgebra::BaseVector *Jdx)
{
    if(d_componentState.getValue() != ComponentState::Valid)
        return;

    SOFA_UNUSED(cParams);

    ReadAccessor<sofa::Data<VecCoord> > x = m_state->readPositions();
    ReadAccessor<sofa::Data<VecCoord> > effectorGoal = d_effectorGoal;

    const auto& useDirections = sofa::helper::getReadAccessor(d_useDirections);
    const auto& directions = sofa::helper::getReadAccessor(d_directions);
    const auto& weight = sofa::helper::getReadAccessor(d_weight);
    const auto& indices = sofa::helper::getReadAccessor(d_indices);
    sofa::Index sizeIndices = indices.size();
    const auto& constraintIndex = sofa::helper::getReadAccessor(m_constraintIndex);

    int index = 0;
    for (unsigned int i=0; i<sizeIndices; i++)
    {
        Coord pos = x[indices[i]];
        Coord goalPos = getTarget(effectorGoal[i],pos);

        Deriv d = DataTypes::coordDifference(pos,goalPos);

        for(sofa::Size j=0; j<DataTypes::Deriv::total_size; j++)
            if(useDirections[j])
            {
<<<<<<< HEAD
                Real dfree = Jdx->element(index) + d*directions[j]*weight;
                resV->set(constraintIndex+index, dfree);
=======
                Real dfree = Jdx->element(index) + d*directions[j]*weight[j];
                resV->set(m_constraintId+index, dfree);
>>>>>>> f50e0c58
                index++;
            }
    }
}


} // namespace<|MERGE_RESOLUTION|>--- conflicted
+++ resolved
@@ -125,13 +125,8 @@
         for(sofa::Size j=0; j<DataTypes::Deriv::total_size; j++)
             if(useDirections[j])
             {
-<<<<<<< HEAD
-                Real dfree = Jdx->element(index) + d*directions[j]*weight;
+                Real dfree = Jdx->element(index) + d*directions[j]*weight[j];
                 resV->set(constraintIndex+index, dfree);
-=======
-                Real dfree = Jdx->element(index) + d*directions[j]*weight[j];
-                resV->set(m_constraintId+index, dfree);
->>>>>>> f50e0c58
                 index++;
             }
     }
