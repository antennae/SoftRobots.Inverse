--- conflicted
+++ resolved
@@ -221,14 +221,9 @@
     SOFA_UNUSED(cParams);
     SOFA_UNUSED(x);
 
-<<<<<<< HEAD
-    m_constraintIndex.setValue(cIndex);
-    const auto& constraintIndex = sofa::helper::getReadAccessor(m_constraintIndex);
-    const auto& nbIndices = d_indices.getValue().size();
-=======
     d_constraintIndex.setValue(cIndex);
     const auto& constraintIndex = sofa::helper::getReadAccessor(d_constraintIndex);
->>>>>>> 275e0036
+    const auto& nbIndices = d_indices.getValue().size();
 
     Deriv direction = d_direction.getValue();
 
@@ -273,12 +268,7 @@
     SOFA_UNUSED(cParams);
     SOFA_UNUSED(Jdx);
 
-<<<<<<< HEAD
-    const auto& constraintId = sofa::helper::getReadAccessor(m_constraintIndex);
-=======
     const auto& constraintId = sofa::helper::getReadAccessor(d_constraintIndex);
-    Deriv direction = d_direction.getValue();
->>>>>>> 275e0036
 
     if(m_dim > 1) // No fixed direction
     {
